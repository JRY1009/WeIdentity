/*
 *       Copyright© (2018-2019) WeBank Co., Ltd.
 *
 *       This file is part of weidentity-java-sdk.
 *
 *       weidentity-java-sdk is free software: you can redistribute it and/or modify
 *       it under the terms of the GNU Lesser General Public License as published by
 *       the Free Software Foundation, either version 3 of the License, or
 *       (at your option) any later version.
 *
 *       weidentity-java-sdk is distributed in the hope that it will be useful,
 *       but WITHOUT ANY WARRANTY; without even the implied warranty of
 *       MERCHANTABILITY or FITNESS FOR A PARTICULAR PURPOSE.  See the
 *       GNU Lesser General Public License for more details.
 *
 *       You should have received a copy of the GNU Lesser General Public License
 *       along with weidentity-java-sdk.  If not, see <https://www.gnu.org/licenses/>.
 */

package com.webank.weid.util;

import java.io.IOException;
import java.math.BigInteger;
import java.nio.charset.StandardCharsets;
import java.security.SecureRandom;
import java.util.Arrays;
import java.util.HashMap;
import java.util.List;
import java.util.Map;
import java.util.Optional;
import java.util.Random;
import java.util.concurrent.TimeUnit;
import java.util.stream.Collectors;

import com.fasterxml.jackson.databind.JsonNode;
import com.fasterxml.jackson.databind.ObjectMapper;
import com.google.common.base.Splitter;
import org.apache.commons.collections4.CollectionUtils;
import org.apache.commons.lang3.StringUtils;
import org.bcos.web3j.abi.datatypes.Address;
import org.bcos.web3j.abi.datatypes.DynamicBytes;
import org.bcos.web3j.abi.datatypes.StaticArray;
import org.bcos.web3j.abi.datatypes.Type;
import org.bcos.web3j.abi.datatypes.generated.Bytes32;
import org.bcos.web3j.abi.datatypes.generated.Int256;
import org.bcos.web3j.abi.datatypes.generated.Uint256;
import org.bcos.web3j.protocol.Web3j;
import org.bcos.web3j.protocol.core.DefaultBlockParameterNumber;
import org.bcos.web3j.protocol.core.methods.response.EthBlock;
import org.bcos.web3j.protocol.core.methods.response.EthGetTransactionReceipt;
import org.bcos.web3j.protocol.core.methods.response.EthSendTransaction;
import org.bcos.web3j.protocol.core.methods.response.Transaction;
import org.bcos.web3j.protocol.core.methods.response.TransactionReceipt;
import org.bcos.web3j.protocol.exceptions.TransactionTimeoutException;
import org.slf4j.Logger;
import org.slf4j.LoggerFactory;

import com.webank.weid.constant.ErrorCode;
import com.webank.weid.constant.JsonSchemaConstant;
import com.webank.weid.constant.ParamKeyConstant;
import com.webank.weid.constant.WeIdConstant;
import com.webank.weid.contract.AuthorityIssuerController.AuthorityIssuerRetLogEventResponse;
import com.webank.weid.contract.CptController;
import com.webank.weid.contract.CptController.RegisterCptRetLogEventResponse;
import com.webank.weid.protocol.base.CptBaseInfo;
import com.webank.weid.protocol.response.ResponseData;
import com.webank.weid.protocol.response.RsvSignature;
import com.webank.weid.protocol.response.TransactionInfo;
import com.webank.weid.service.BaseService;

/**
 * Transaction related utility functions. This class handles specific Transaction tasks, including
 * sending raw transactions into blockchain, and parse the transaction receipts.
 *
 * @author chaoxinhu 2019.3
 */

public class TransactionUtils {

    private static final Logger logger = LoggerFactory.getLogger(TransactionUtils.class);

    /**
     * Send a transaction to blockchain through web3j instance using the transactionHex value.
     *
     * @param web3j the web3j instance to blockchain
     * @param transactionHex the transactionHex value
     * @return the transactionReceipt
     * @throws Exception the exception
     */
    public static TransactionReceipt sendTransaction(Web3j web3j, String transactionHex)
        throws Exception {
        if (web3j == null || StringUtils.isEmpty(transactionHex)) {
            return null;
        }
        EthSendTransaction ethSendTransaction = web3j.ethSendRawTransaction(transactionHex)
            .sendAsync().get(WeIdConstant.TRANSACTION_RECEIPT_TIMEOUT, TimeUnit.SECONDS);
        if (ethSendTransaction.hasError()) {
            logger.error("Error processing transaction request: "
                + ethSendTransaction.getError().getMessage());
            return null;
        }
        Optional<TransactionReceipt> receiptOptional =
            getTransactionReceiptRequest(web3j, ethSendTransaction.getTransactionHash());
        int sumTime = 0;
        try {
            for (int i = 0; i < WeIdConstant.POLL_TRANSACTION_ATTEMPTS; i++) {
                if (!receiptOptional.isPresent()) {
                    Thread.sleep((long) WeIdConstant.POLL_TRANSACTION_SLEEP_DURATION);
                    sumTime += WeIdConstant.POLL_TRANSACTION_SLEEP_DURATION;
                    receiptOptional = getTransactionReceiptRequest(web3j,
                        ethSendTransaction.getTransactionHash());
                } else {
                    return receiptOptional.get();
                }
            }
        } catch (Exception e) {
            throw new TransactionTimeoutException("Transaction receipt was not generated after "
                + ((sumTime) / 1000
                + " seconds for transaction: " + ethSendTransaction));
        }
        return null;
    }

    /**
     * Check validity and build input params for createWeId (with attributes - public key) function.
     * Used by Restful API service.
     *
     * @param inputParam the input param json
     * @return the StaticArray
     */
    public static ResponseData<List<Type>> buildCreateWeIdInputParameters(String inputParam)
        throws Exception {
        ObjectMapper objectMapper = new ObjectMapper();
        JsonNode inputParamNode = objectMapper.readTree(inputParam);
        JsonNode publicKeyNode = inputParamNode.get(ParamKeyConstant.PUBLIC_KEY);
        if (publicKeyNode == null) {
            return new ResponseData<>(null, ErrorCode.ILLEGAL_INPUT);
        }
        String publicKey = publicKeyNode.textValue();
        if (StringUtils.isEmpty(publicKey)) {
            logger.error("[createWeId]: input parameter publickey is null.");
            return new ResponseData<>(null, ErrorCode.WEID_PUBLICKEY_INVALID);
        }
        String weId = WeIdUtils.convertPublicKeyToWeId(publicKey);
        String addr = WeIdUtils.convertWeIdToAddress(weId);
        if (!WeIdUtils.isValidAddress(addr)) {
            logger.error("[createWeId]: input parameter publickey is invalid.");
            return new ResponseData<>(null, ErrorCode.WEID_PUBLICKEY_INVALID);
        }
        // We do not check DID existence in this case since it does not really affect the outcome.
        List<Type> result = Arrays.<Type>asList(
            new Address(addr),
            DataToolUtils.stringToBytes32(WeIdConstant.WEID_DOC_CREATED),
            DataToolUtils.stringToDynamicBytes(DateUtils.getCurrentTimeStampString()),
            DateUtils.getCurrentTimeStampInt256()
        );
        return new ResponseData<>(result, ErrorCode.SUCCESS);
    }

    /**
     * Check validity and build input params for registerAuthorityIssuer function. Used by Restful
     * API service.
     *
     * @param inputParam the input Param json
     * @return the StaticArray
     */
    public static ResponseData<List<Type>> buildAuthorityIssuerInputParameters(String inputParam)
        throws Exception {
        ObjectMapper objectMapper = new ObjectMapper();
        JsonNode inputParamNode = objectMapper.readTree(inputParam);
        JsonNode weIdNode = inputParamNode.get(ParamKeyConstant.WEID);
        JsonNode nameNode = inputParamNode.get(ParamKeyConstant.AUTHORITY_ISSUER_NAME);
        if (weIdNode == null || nameNode == null) {
            return new ResponseData<>(null, ErrorCode.ILLEGAL_INPUT);
        }
        String weId = weIdNode.textValue();
        if (!WeIdUtils.isWeIdValid(weId)) {
            return new ResponseData<>(null, ErrorCode.WEID_DOES_NOT_EXIST);
        }

        String name = nameNode.textValue();
        if (StringUtils.isEmpty(name)
            || name.length() > WeIdConstant.MAX_AUTHORITY_ISSUER_NAME_LENGTH) {
            logger.error("Input cpt publisher : {} is invalid.", name);
            return new ResponseData<>(null, ErrorCode.AUTHORITY_ISSUER_NAME_ILLEGAL);
        }
        List<Type> result = Arrays.<Type>asList(
            new Address(WeIdUtils.convertWeIdToAddress(weId)),
            getParamName(name),
            getParamCreated(WeIdConstant.AUTHORITY_ISSUER_ARRAY_LEGNTH),
            getDefaultAccValue());
        return new ResponseData<>(result, ErrorCode.SUCCESS);
    }

    /**
     * Convert the authority issuer org name into the static array.
     *
     * @param name authorityIssuer name
     * @return the StaticArray
     */
    private static StaticArray<Bytes32> getParamName(String name) {
        String[] nameArray = new String[WeIdConstant.AUTHORITY_ISSUER_ARRAY_LEGNTH];
        nameArray[0] = name;
        return DataToolUtils.stringArrayToBytes32StaticArray(nameArray);
    }

    /**
     * Get the default accumulator value.
     *
     * @return the StaticArray
     */
    private static DynamicBytes getDefaultAccValue() {
        String defaultAccValue = WeIdConstant.DEFAULT_ACCUMULATOR_VALUE;
        DynamicBytes accValue = new DynamicBytes(defaultAccValue
            .getBytes(StandardCharsets.UTF_8)
        );
        return accValue;
    }

    /**
     * Check validity and build input params for registerCpt blockchain function. Used by Restful
     * API service.
     *
     * @param inputParam the input Param json
     * @return the StaticArray
     */
    public static ResponseData<List<Type>> buildRegisterCptInputParameters(String inputParam)
        throws Exception {
        ObjectMapper objectMapper = new ObjectMapper();
        JsonNode inputParamNode = objectMapper.readTree(inputParam);
        JsonNode weIdNode = inputParamNode.get(ParamKeyConstant.WEID);
        JsonNode cptJsonSchemaNode = inputParamNode.get(ParamKeyConstant.CPT_JSON_SCHEMA);
        JsonNode cptSignatureNode = inputParamNode.get(ParamKeyConstant.CPT_SIGNATURE);
        if (weIdNode == null || cptJsonSchemaNode == null || cptSignatureNode == null) {
            return new ResponseData<>(null, ErrorCode.ILLEGAL_INPUT);
        }

        String weId = weIdNode.textValue();
        if (!WeIdUtils.isWeIdValid(weId)) {
            return new ResponseData<>(null, ErrorCode.WEID_DOES_NOT_EXIST);
        }

        String cptJsonSchema = cptJsonSchemaNode.toString();
        String cptJsonSchemaNew = complementCptJsonSchema(cptJsonSchema);
        Map<String, Object> cptJsonSchemaMap = DataToolUtils.deserialize(
            cptJsonSchemaNew,
            HashMap.class
        );
        if (StringUtils.isEmpty(cptJsonSchemaNew)
            || !DataToolUtils.isCptJsonSchemaValid(cptJsonSchemaNew)) {
            logger.error("Input cpt json schema : {} is invalid.", cptJsonSchemaNew);
            return new ResponseData<>(null, ErrorCode.CPT_JSON_SCHEMA_INVALID);
        }

        String cptSignature = cptSignatureNode.textValue();
        if (!DataToolUtils.isValidBase64String(cptSignature)) {
            logger.error("Input cpt signature invalid: {}", cptSignature);
            return new ResponseData<>(null, ErrorCode.ILLEGAL_INPUT);
        }
        RsvSignature rsvSignature =
            DataToolUtils.convertSignatureDataToRsv(
                DataToolUtils.convertBase64StringToSignatureData(cptSignature)
            );

        StaticArray<Bytes32> bytes32Array = DataToolUtils.stringArrayToBytes32StaticArray(
            new String[WeIdConstant.CPT_STRING_ARRAY_LENGTH]
        );
        List<Type> result = Arrays.<Type>asList(
            new Address(WeIdUtils.convertWeIdToAddress(weId)),
            getParamCreated(WeIdConstant.CPT_LONG_ARRAY_LENGTH),
            bytes32Array,
            getParamJsonSchema(cptJsonSchemaNew),
            rsvSignature.getV(),
            rsvSignature.getR(),
            rsvSignature.getS());
        return new ResponseData<>(result, ErrorCode.SUCCESS);
    }

    /**
     * Complement the cpt json schema json string, enforcing keys to present: @schema and type.
     *
     * @param cptJsonSchemaOld the old cpt json schema json string
     * @return the new string
     */
    public static String complementCptJsonSchema(String cptJsonSchemaOld) {
        try {
            Map<String, Object> cptJsonSchemaMapOld = DataToolUtils.deserialize(
                cptJsonSchemaOld,
                HashMap.class
            );
            Map<String, Object> cptJsonSchemaMapNew = new HashMap<>();
            cptJsonSchemaMapNew.put(JsonSchemaConstant.SCHEMA_KEY, JsonSchemaConstant.SCHEMA_VALUE);
            cptJsonSchemaMapNew
                .put(JsonSchemaConstant.TYPE_KEY, JsonSchemaConstant.DATA_TYPE_OBJECT);
            cptJsonSchemaMapNew.putAll(cptJsonSchemaMapOld);
            return DataToolUtils.serialize(cptJsonSchemaMapNew);
        } catch (Exception e) {
            return StringUtils.EMPTY;
        }
    }

    /**
     * Get the current timestamp as the param "created".  Used by Restful API service.
     *
     * @return the StaticArray
     */
    public static StaticArray<Int256> getParamCreated(int length) {
        long[] longArray = new long[length];
        long created = System.currentTimeMillis();
        longArray[0] = created;
        return DataToolUtils.longArrayToInt256StaticArray(longArray);
    }

    /**
     * Get the cpt json schema as the param "cptJsonSchema". Used by Restful API service.
     *
     * @param cptJsonSchema the cptJsonSchema String
     * @return the StaticArray
     */
    public static StaticArray<Bytes32> getParamJsonSchema(String cptJsonSchema) {

        List<String> stringList = Splitter
            .fixedLength(WeIdConstant.BYTES32_FIXED_LENGTH)
            .splitToList(cptJsonSchema);
        String[] jsonSchemaArray = new String[WeIdConstant.JSON_SCHEMA_ARRAY_LENGTH];
        for (int i = 0; i < stringList.size(); i++) {
            jsonSchemaArray[i] = stringList.get(i);
        }
        return DataToolUtils.stringArrayToBytes32StaticArray(jsonSchemaArray);
    }

    /**
     * Get a TransactionReceipt request from a transaction Hash.
     *
     * @param web3j the web3j instance to blockchain
     * @param transactionHash the transactionHash value
     * @return the transactionReceipt wrapper
     * @throws Exception the exception
     */
    private static Optional<TransactionReceipt> getTransactionReceiptRequest(Web3j web3j,
        String transactionHash) throws Exception {
        EthGetTransactionReceipt transactionReceipt =
            web3j.ethGetTransactionReceipt(transactionHash).send();
        if (transactionReceipt.hasError()) {
            logger.error("Error processing transaction request: "
                + transactionReceipt.getError().getMessage());
            return Optional.empty();
        }
        return transactionReceipt.getTransactionReceipt();
    }

    /**
     * Get a random Nonce for a transaction. Used by Restful API service.
     *
     * @return nonce in BigInt.
     */
    public static BigInteger getNonce() {
        Random r = new SecureRandom();
        return new BigInteger(250, r);
    }

    /**
     * Get a default blocklimit for a transaction. Used by Restful API service.
     *
     * @return blocklimit in BigInt.
     */
    public static BigInteger getBlockLimit() {
        try {
            return BaseService.getWeb3j().ethBlockNumber().send().getBlockNumber()
                .add(new BigInteger(String.valueOf(WeIdConstant.ADDITIVE_BLOCK_HEIGHT)));
        } catch (Exception e) {
            //Send a large enough block limit number
            return new BigInteger(WeIdConstant.BIG_BLOCK_LIMIT);
        }
    }

    /**
<<<<<<< HEAD
     * Get the transaction instance from blockchain. Requires an on-chain Read operation.
     *
     * @param info the transaction info
     * @return the transaction
     */
    public static Transaction getTransaction(TransactionInfo info) {
        if (info == null) {
            return null;
        }
        Web3j web3j = BaseService.getWeb3j();
        EthBlock ethBlock = null;
        BigInteger blockNumber = info.getBlockNumber();
        try {
            ethBlock = web3j
                .ethGetBlockByNumber(new DefaultBlockParameterNumber(blockNumber), true).send();
        } catch (IOException e) {
            logger.error("Cannot get a block with number: {}. Error: {}", blockNumber, e);
        }
        if (ethBlock == null) {
            logger.error("Block number {} is null", blockNumber);
            return null;
        }
        List<Transaction> transactionList;
        try {
            transactionList = getTransactionListFromBlock(ethBlock);
        } catch (Exception e) {
            logger.error(
                "Error occurred during getting transaction list with block number: {}. Error: {}",
                blockNumber, e);
            return null;
        }
        if (transactionList.size() == 0) {
            logger.error("Cannot get any transaction with block number: {}", blockNumber);
            return null;
        }
        return getTransactionFromList(transactionList, info);
    }

    private static List<Transaction> getTransactionListFromBlock(EthBlock ethBlock) {
        return ethBlock
            .getBlock()
            .getTransactions()
            .stream()
            .map(transactionResult -> (Transaction) transactionResult.get())
            .collect(Collectors.toList());
    }

    private static Transaction getTransactionFromList(List<Transaction> transactionList,
        TransactionInfo info) {
        for (Transaction transaction : transactionList) {
            if (transaction.getHash().equalsIgnoreCase(info.getTransactionHash())
                && transaction.getTransactionIndex().longValue() == info.getTransactionIndex()
                .longValue()) {
                return transaction;
            }
        }
        return null;
=======
     * Verify Authority Issuer related events.
     *
     * @param event the Event
     * @param opcode the Opcode
     * @return the ErrorCode
     */
    public static ErrorCode verifyAuthorityIssuerRelatedEvent(
        AuthorityIssuerRetLogEventResponse event,
        Integer opcode) {
        if (event == null) {
            return ErrorCode.ILLEGAL_INPUT;
        }
        if (event.addr == null || event.operation == null || event.retCode == null) {
            return ErrorCode.ILLEGAL_INPUT;
        }
        Integer eventOpcode = event.operation.getValue().intValue();
        if (eventOpcode.equals(opcode)) {
            Integer eventRetCode = event.retCode.getValue().intValue();
            return ErrorCode.getTypeByErrorCode(eventRetCode);
        } else {
            return ErrorCode.AUTHORITY_ISSUER_OPCODE_MISMATCH;
        }
    }

    /**
     * Verify Register CPT related events.
     *
     * @param transactionReceipt the TransactionReceipt
     * @return the ErrorCode
     */
    public static ResponseData<CptBaseInfo> resolveRegisterCptEvents(
        TransactionReceipt transactionReceipt) {
        List<RegisterCptRetLogEventResponse> event = CptController.getRegisterCptRetLogEvents(
            transactionReceipt
        );

        if (CollectionUtils.isEmpty(event)) {
            logger.error("[registerCpt] event is empty");
            return new ResponseData<>(null, ErrorCode.CPT_EVENT_LOG_NULL);
        }

        return getResultByResolveEvent(
            event.get(0).retCode,
            event.get(0).cptId,
            event.get(0).cptVersion
        );
    }

    /**
     * Resolve CPT Event.
     *
     * @param retCode the retCode
     * @param cptId the CptId
     * @param cptVersion the CptVersion
     * @return the result
     */
    public static ResponseData<CptBaseInfo> getResultByResolveEvent(
        Uint256 retCode,
        Uint256 cptId,
        Int256 cptVersion) {

        // register
        if (DataToolUtils.uint256ToInt(retCode)
            == ErrorCode.CPT_ID_AUTHORITY_ISSUER_EXCEED_MAX.getCode()) {
            logger.error("[getResultByResolveEvent] cptId limited max value. cptId:{}",
                DataToolUtils.uint256ToInt(cptId));
            return new ResponseData<>(null, ErrorCode.CPT_ID_AUTHORITY_ISSUER_EXCEED_MAX);
        }

        if (DataToolUtils.uint256ToInt(retCode) == ErrorCode.CPT_ALREADY_EXIST.getCode()) {
            logger.error("[getResultByResolveEvent] cpt already exists on chain. cptId:{}",
                DataToolUtils.uint256ToInt(cptId));
            return new ResponseData<>(null, ErrorCode.CPT_ALREADY_EXIST);
        }

        if (DataToolUtils.uint256ToInt(retCode) == ErrorCode.CPT_NO_PERMISSION.getCode()) {
            logger.error("[getResultByResolveEvent] no permission. cptId:{}",
                DataToolUtils.uint256ToInt(cptId));
            return new ResponseData<>(null, ErrorCode.CPT_NO_PERMISSION);
        }

        // register and update
        if (DataToolUtils.uint256ToInt(retCode)
            == ErrorCode.CPT_PUBLISHER_NOT_EXIST.getCode()) {
            logger.error("[getResultByResolveEvent] publisher does not exist. cptId:{}",
                DataToolUtils.uint256ToInt(cptId));
            return new ResponseData<>(null, ErrorCode.CPT_PUBLISHER_NOT_EXIST);
        }

        // update
        if (DataToolUtils.uint256ToInt(retCode)
            == ErrorCode.CPT_NOT_EXISTS.getCode()) {
            logger.error("[getResultByResolveEvent] cpt id : {} does not exist.",
                DataToolUtils.uint256ToInt(cptId));
            return new ResponseData<>(null, ErrorCode.CPT_NOT_EXISTS);
        }

        CptBaseInfo result = new CptBaseInfo();
        result.setCptId(DataToolUtils.uint256ToInt(cptId));
        result.setCptVersion(DataToolUtils.int256ToInt(cptVersion));

        ResponseData<CptBaseInfo> responseData = new ResponseData<>(result, ErrorCode.SUCCESS);
        return responseData;
>>>>>>> a3960f4e
    }
}<|MERGE_RESOLUTION|>--- conflicted
+++ resolved
@@ -375,7 +375,114 @@
     }
 
     /**
-<<<<<<< HEAD
+     * Verify Authority Issuer related events.
+     *
+     * @param event the Event
+     * @param opcode the Opcode
+     * @return the ErrorCode
+     */
+    public static ErrorCode verifyAuthorityIssuerRelatedEvent(
+        AuthorityIssuerRetLogEventResponse event,
+        Integer opcode) {
+        if (event == null) {
+            return ErrorCode.ILLEGAL_INPUT;
+        }
+        if (event.addr == null || event.operation == null || event.retCode == null) {
+            return ErrorCode.ILLEGAL_INPUT;
+        }
+        Integer eventOpcode = event.operation.getValue().intValue();
+        if (eventOpcode.equals(opcode)) {
+            Integer eventRetCode = event.retCode.getValue().intValue();
+            return ErrorCode.getTypeByErrorCode(eventRetCode);
+        } else {
+            return ErrorCode.AUTHORITY_ISSUER_OPCODE_MISMATCH;
+        }
+    }
+
+    /**
+     * Verify Register CPT related events.
+     *
+     * @param transactionReceipt the TransactionReceipt
+     * @return the ErrorCode
+     */
+    public static ResponseData<CptBaseInfo> resolveRegisterCptEvents(
+        TransactionReceipt transactionReceipt) {
+        List<RegisterCptRetLogEventResponse> event = CptController.getRegisterCptRetLogEvents(
+            transactionReceipt
+        );
+
+        if (CollectionUtils.isEmpty(event)) {
+            logger.error("[registerCpt] event is empty");
+            return new ResponseData<>(null, ErrorCode.CPT_EVENT_LOG_NULL);
+        }
+
+        return getResultByResolveEvent(
+            event.get(0).retCode,
+            event.get(0).cptId,
+            event.get(0).cptVersion,
+            transactionReceipt
+        );
+    }
+
+    /**
+     * Resolve CPT Event.
+     *
+     * @param retCode the retCode
+     * @param cptId the CptId
+     * @param cptVersion the CptVersion
+     * @return the result
+     */
+    public static ResponseData<CptBaseInfo> getResultByResolveEvent(
+        Uint256 retCode,
+        Uint256 cptId,
+        Int256 cptVersion,
+        TransactionReceipt receipt) {
+
+        TransactionInfo info = new TransactionInfo(receipt);
+        // register
+        if (DataToolUtils.uint256ToInt(retCode)
+            == ErrorCode.CPT_ID_AUTHORITY_ISSUER_EXCEED_MAX.getCode()) {
+            logger.error("[getResultByResolveEvent] cptId limited max value. cptId:{}",
+                DataToolUtils.uint256ToInt(cptId));
+            return new ResponseData<>(null, ErrorCode.CPT_ID_AUTHORITY_ISSUER_EXCEED_MAX, info);
+        }
+
+        if (DataToolUtils.uint256ToInt(retCode) == ErrorCode.CPT_ALREADY_EXIST.getCode()) {
+            logger.error("[getResultByResolveEvent] cpt already exists on chain. cptId:{}",
+                DataToolUtils.uint256ToInt(cptId));
+            return new ResponseData<>(null, ErrorCode.CPT_ALREADY_EXIST, info);
+        }
+
+        if (DataToolUtils.uint256ToInt(retCode) == ErrorCode.CPT_NO_PERMISSION.getCode()) {
+            logger.error("[getResultByResolveEvent] no permission. cptId:{}",
+                DataToolUtils.uint256ToInt(cptId));
+            return new ResponseData<>(null, ErrorCode.CPT_NO_PERMISSION, info);
+        }
+
+        // register and update
+        if (DataToolUtils.uint256ToInt(retCode)
+            == ErrorCode.CPT_PUBLISHER_NOT_EXIST.getCode()) {
+            logger.error("[getResultByResolveEvent] publisher does not exist. cptId:{}",
+                DataToolUtils.uint256ToInt(cptId));
+            return new ResponseData<>(null, ErrorCode.CPT_PUBLISHER_NOT_EXIST, info);
+        }
+
+        // update
+        if (DataToolUtils.uint256ToInt(retCode)
+            == ErrorCode.CPT_NOT_EXISTS.getCode()) {
+            logger.error("[getResultByResolveEvent] cpt id : {} does not exist.",
+                DataToolUtils.uint256ToInt(cptId));
+            return new ResponseData<>(null, ErrorCode.CPT_NOT_EXISTS, info);
+        }
+
+        CptBaseInfo result = new CptBaseInfo();
+        result.setCptId(DataToolUtils.uint256ToInt(cptId));
+        result.setCptVersion(DataToolUtils.int256ToInt(cptVersion));
+
+        return new ResponseData<>(result, ErrorCode.SUCCESS, info);
+    }
+
+    /**
      * Get the transaction instance from blockchain. Requires an on-chain Read operation.
      *
      * @param info the transaction info
@@ -433,110 +540,5 @@
             }
         }
         return null;
-=======
-     * Verify Authority Issuer related events.
-     *
-     * @param event the Event
-     * @param opcode the Opcode
-     * @return the ErrorCode
-     */
-    public static ErrorCode verifyAuthorityIssuerRelatedEvent(
-        AuthorityIssuerRetLogEventResponse event,
-        Integer opcode) {
-        if (event == null) {
-            return ErrorCode.ILLEGAL_INPUT;
-        }
-        if (event.addr == null || event.operation == null || event.retCode == null) {
-            return ErrorCode.ILLEGAL_INPUT;
-        }
-        Integer eventOpcode = event.operation.getValue().intValue();
-        if (eventOpcode.equals(opcode)) {
-            Integer eventRetCode = event.retCode.getValue().intValue();
-            return ErrorCode.getTypeByErrorCode(eventRetCode);
-        } else {
-            return ErrorCode.AUTHORITY_ISSUER_OPCODE_MISMATCH;
-        }
-    }
-
-    /**
-     * Verify Register CPT related events.
-     *
-     * @param transactionReceipt the TransactionReceipt
-     * @return the ErrorCode
-     */
-    public static ResponseData<CptBaseInfo> resolveRegisterCptEvents(
-        TransactionReceipt transactionReceipt) {
-        List<RegisterCptRetLogEventResponse> event = CptController.getRegisterCptRetLogEvents(
-            transactionReceipt
-        );
-
-        if (CollectionUtils.isEmpty(event)) {
-            logger.error("[registerCpt] event is empty");
-            return new ResponseData<>(null, ErrorCode.CPT_EVENT_LOG_NULL);
-        }
-
-        return getResultByResolveEvent(
-            event.get(0).retCode,
-            event.get(0).cptId,
-            event.get(0).cptVersion
-        );
-    }
-
-    /**
-     * Resolve CPT Event.
-     *
-     * @param retCode the retCode
-     * @param cptId the CptId
-     * @param cptVersion the CptVersion
-     * @return the result
-     */
-    public static ResponseData<CptBaseInfo> getResultByResolveEvent(
-        Uint256 retCode,
-        Uint256 cptId,
-        Int256 cptVersion) {
-
-        // register
-        if (DataToolUtils.uint256ToInt(retCode)
-            == ErrorCode.CPT_ID_AUTHORITY_ISSUER_EXCEED_MAX.getCode()) {
-            logger.error("[getResultByResolveEvent] cptId limited max value. cptId:{}",
-                DataToolUtils.uint256ToInt(cptId));
-            return new ResponseData<>(null, ErrorCode.CPT_ID_AUTHORITY_ISSUER_EXCEED_MAX);
-        }
-
-        if (DataToolUtils.uint256ToInt(retCode) == ErrorCode.CPT_ALREADY_EXIST.getCode()) {
-            logger.error("[getResultByResolveEvent] cpt already exists on chain. cptId:{}",
-                DataToolUtils.uint256ToInt(cptId));
-            return new ResponseData<>(null, ErrorCode.CPT_ALREADY_EXIST);
-        }
-
-        if (DataToolUtils.uint256ToInt(retCode) == ErrorCode.CPT_NO_PERMISSION.getCode()) {
-            logger.error("[getResultByResolveEvent] no permission. cptId:{}",
-                DataToolUtils.uint256ToInt(cptId));
-            return new ResponseData<>(null, ErrorCode.CPT_NO_PERMISSION);
-        }
-
-        // register and update
-        if (DataToolUtils.uint256ToInt(retCode)
-            == ErrorCode.CPT_PUBLISHER_NOT_EXIST.getCode()) {
-            logger.error("[getResultByResolveEvent] publisher does not exist. cptId:{}",
-                DataToolUtils.uint256ToInt(cptId));
-            return new ResponseData<>(null, ErrorCode.CPT_PUBLISHER_NOT_EXIST);
-        }
-
-        // update
-        if (DataToolUtils.uint256ToInt(retCode)
-            == ErrorCode.CPT_NOT_EXISTS.getCode()) {
-            logger.error("[getResultByResolveEvent] cpt id : {} does not exist.",
-                DataToolUtils.uint256ToInt(cptId));
-            return new ResponseData<>(null, ErrorCode.CPT_NOT_EXISTS);
-        }
-
-        CptBaseInfo result = new CptBaseInfo();
-        result.setCptId(DataToolUtils.uint256ToInt(cptId));
-        result.setCptVersion(DataToolUtils.int256ToInt(cptVersion));
-
-        ResponseData<CptBaseInfo> responseData = new ResponseData<>(result, ErrorCode.SUCCESS);
-        return responseData;
->>>>>>> a3960f4e
     }
 }