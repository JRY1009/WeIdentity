/*
 *       Copyright© (2018-2019) WeBank Co., Ltd.
 *
 *       This file is part of weidentity-java-sdk.
 *
 *       weidentity-java-sdk is free software: you can redistribute it and/or modify
 *       it under the terms of the GNU Lesser General Public License as published by
 *       the Free Software Foundation, either version 3 of the License, or
 *       (at your option) any later version.
 *
 *       weidentity-java-sdk is distributed in the hope that it will be useful,
 *       but WITHOUT ANY WARRANTY; without even the implied warranty of
 *       MERCHANTABILITY or FITNESS FOR A PARTICULAR PURPOSE.  See the
 *       GNU Lesser General Public License for more details.
 *
 *       You should have received a copy of the GNU Lesser General Public License
 *       along with weidentity-java-sdk.  If not, see <https://www.gnu.org/licenses/>.
 */

package com.webank.weid.service.impl;

import java.io.IOException;
import java.util.Arrays;
import java.util.HashMap;
import java.util.List;
import java.util.concurrent.ExecutionException;
import java.util.concurrent.Future;
import java.util.concurrent.TimeUnit;
import java.util.concurrent.TimeoutException;
import java.util.stream.Collectors;

import com.fasterxml.jackson.databind.ObjectMapper;
import org.apache.commons.collections4.CollectionUtils;
import org.apache.commons.lang3.StringUtils;
import org.bcos.web3j.abi.EventEncoder;
import org.bcos.web3j.abi.TypeReference;
import org.bcos.web3j.abi.datatypes.Address;
import org.bcos.web3j.abi.datatypes.Bool;
import org.bcos.web3j.abi.datatypes.DynamicBytes;
import org.bcos.web3j.abi.datatypes.Event;
import org.bcos.web3j.abi.datatypes.generated.Bytes32;
import org.bcos.web3j.abi.datatypes.generated.Int256;
import org.bcos.web3j.abi.datatypes.generated.Uint256;
import org.bcos.web3j.crypto.ECKeyPair;
import org.bcos.web3j.crypto.Keys;
import org.bcos.web3j.protocol.core.DefaultBlockParameterNumber;
import org.bcos.web3j.protocol.core.methods.response.EthBlock;
import org.bcos.web3j.protocol.core.methods.response.EthGetTransactionReceipt;
import org.bcos.web3j.protocol.core.methods.response.Log;
import org.bcos.web3j.protocol.core.methods.response.Transaction;
import org.bcos.web3j.protocol.core.methods.response.TransactionReceipt;
import org.slf4j.Logger;
import org.slf4j.LoggerFactory;
import org.springframework.stereotype.Component;

import com.webank.weid.config.ContractConfig;
import com.webank.weid.constant.ErrorCode;
import com.webank.weid.constant.ResolveEventLogStatus;
import com.webank.weid.constant.WeIdConstant;
import com.webank.weid.contract.WeIdContract;
import com.webank.weid.contract.WeIdContract.WeIdAttributeChangedEventResponse;
import com.webank.weid.exception.DataTypeCastException;
import com.webank.weid.exception.LoadContractException;
import com.webank.weid.exception.PrivateKeyIllegalException;
import com.webank.weid.exception.ResolveAttributeException;
import com.webank.weid.protocol.base.AuthenticationProperty;
import com.webank.weid.protocol.base.PublicKeyProperty;
import com.webank.weid.protocol.base.ServiceProperty;
import com.webank.weid.protocol.base.WeIdDocument;
import com.webank.weid.protocol.base.WeIdPrivateKey;
import com.webank.weid.protocol.base.WeIdPublicKey;
import com.webank.weid.protocol.request.CreateWeIdArgs;
import com.webank.weid.protocol.request.SetAuthenticationArgs;
import com.webank.weid.protocol.request.SetPublicKeyArgs;
import com.webank.weid.protocol.request.SetServiceArgs;
import com.webank.weid.protocol.response.CreateWeIdDataResult;
import com.webank.weid.protocol.response.ResolveEventLogResult;
import com.webank.weid.protocol.response.ResponseData;
import com.webank.weid.protocol.response.TransactionInfo;
import com.webank.weid.rpc.WeIdService;
import com.webank.weid.service.BaseService;
import com.webank.weid.util.DataToolUtils;
import com.webank.weid.util.DateUtils;
import com.webank.weid.util.WeIdUtils;

/**
 * Service implementations for operations on WeIdentity DID.
 *
 * @author tonychen 2018.10
 */
@Component
public class WeIdServiceImpl extends BaseService implements WeIdService {

    /**
     * log4j object, for recording log.
     */
    private static final Logger logger = LoggerFactory.getLogger(WeIdServiceImpl.class);
    /**
     * Block number for stopping parsing.
     */
    private static final int STOP_RESOLVE_BLOCK_NUMBER = 0;
    /**
     * The topic map.
     */
<<<<<<< HEAD
    private static String weIdContractAddress;

    /**
     * Block number for stopping parsing.
=======
    private static final HashMap<String, String> topicMap;
    /**
     * WeIdentity DID contract object, for calling weIdentity DID contract.
>>>>>>> a3960f4e
     */
    private static WeIdContract weIdContract;
    /**
     * WeIdentity DID contract address.
     */
    private static String weIdContractAddress;

    static {
        // initialize the event topic
        topicMap = new HashMap<String, String>();
        final Event event =
            new Event(
                WeIdConstant.WEID_EVENT_ATTRIBUTE_CHANGE,
                Arrays.<TypeReference<?>>asList(new TypeReference<Address>() {
                }),
                Arrays.<TypeReference<?>>asList(
                    new TypeReference<Bytes32>() {
                    },
                    new TypeReference<DynamicBytes>() {
                    },
                    new TypeReference<Uint256>() {
                    },
                    new TypeReference<Int256>() {
                    })
            );
        topicMap.put(
            EventEncoder.encode(event),
            WeIdConstant.WEID_EVENT_ATTRIBUTE_CHANGE
        );
    }

    /**
     * Instantiates a new WeIdentity DID service.
     */
    public WeIdServiceImpl() {
        init();
    }

    private static void init() {

        // initialize the WeIdentity DID contract
        ContractConfig config = context.getBean(ContractConfig.class);
        weIdContractAddress = config.getWeIdAddress();
        weIdContract = (WeIdContract) getContractService(weIdContractAddress, WeIdContract.class);
    }


    private static ResolveEventLogResult resolveAttributeEvent(
        String weId,
        TransactionReceipt receipt,
        WeIdDocument result) {

        List<WeIdAttributeChangedEventResponse> eventlog =
            WeIdContract.getWeIdAttributeChangedEvents(receipt);
        ResolveEventLogResult response = new ResolveEventLogResult();

        if (CollectionUtils.isEmpty(eventlog)) {
            response.setResolveEventLogStatus(ResolveEventLogStatus.STATUS_EVENTLOG_NULL);
            return response;
        }

        int previousBlock = 0;
        for (WeIdAttributeChangedEventResponse res : eventlog) {
            if (res.identity == null || res.updated == null || res.previousBlock == null) {
                response.setResolveEventLogStatus(ResolveEventLogStatus.STATUS_RES_NULL);
                return response;
            }

            String identity = res.identity.toString();
            if (result.getUpdated() == null) {
                long timeStamp = res.updated.getValue().longValue();
                result.setUpdated(timeStamp);
            }
            String weAddress = WeIdUtils.convertWeIdToAddress(weId);
            if (!StringUtils.equals(weAddress, identity)) {
                response.setResolveEventLogStatus(ResolveEventLogStatus.STATUS_WEID_NOT_MATCH);
                return response;
            }

            String key = DataToolUtils.bytes32ToString(res.key);
            String value = DataToolUtils.dynamicBytesToString(res.value);
            previousBlock = res.previousBlock.getValue().intValue();
            buildupWeIdAttribute(key, value, weId, result);
        }

        response.setPreviousBlock(previousBlock);
        response.setResolveEventLogStatus(ResolveEventLogStatus.STATUS_SUCCESS);
        return response;
    }

    private static void buildupWeIdAttribute(
        String key, String value, String weId, WeIdDocument result) {
        if (StringUtils.startsWith(key, WeIdConstant.WEID_DOC_PUBLICKEY_PREFIX)) {
            buildWeIdPublicKeys(value, weId, result);
        } else if (StringUtils.startsWith(key, WeIdConstant.WEID_DOC_AUTHENTICATE_PREFIX)) {
            buildWeIdPublicKeys(value, weId, result);
            buildWeIdAuthentication(value, weId, result);
        } else if (StringUtils.startsWith(key, WeIdConstant.WEID_DOC_SERVICE_PREFIX)) {
            buildWeIdService(key, value, weId, result);
        } else {
            buildWeIdAttributeDefault(key, value, weId, result);
        }
    }

    private static void buildWeIdPublicKeys(String value, String weId, WeIdDocument result) {

        logger.info("method buildWeIdPublicKeys() parameter::value:{}, weId:{}, "
            + "result:{}", value, weId, result);
        List<PublicKeyProperty> pubkeyList = result.getPublicKey();
        for (PublicKeyProperty pr : pubkeyList) {
            if (StringUtils.contains(value, pr.getPublicKey())) {
                return;
            }
        }
        PublicKeyProperty pubKey = new PublicKeyProperty();
        pubKey.setId(
            new StringBuffer()
                .append(weId)
                .append("#keys-")
                .append(result.getPublicKey().size())
                .toString()
        );
        String[] publicKeyData = StringUtils.splitByWholeSeparator(value, "/");
        if (publicKeyData != null && publicKeyData.length == 2) {
            pubKey.setPublicKey(publicKeyData[0]);
            String weAddress = publicKeyData[1];
            String owner = WeIdUtils.convertAddressToWeId(weAddress);
            pubKey.setOwner(owner);
        }
        result.getPublicKey().add(pubKey);
    }

    private static void buildWeIdAuthentication(String value, String weId, WeIdDocument result) {

        logger.info("method buildWeIdAuthentication() parameter::value:{}, weId:{}, "
            + "result:{}", value, weId, result);
        AuthenticationProperty auth = new AuthenticationProperty();
        List<PublicKeyProperty> keys = result.getPublicKey();
        List<AuthenticationProperty> authList = result.getAuthentication();

        for (PublicKeyProperty r : keys) {
            if (StringUtils.contains(value, r.getPublicKey())) {
                for (AuthenticationProperty ar : authList) {
                    if (StringUtils.equals(ar.getPublicKey(), r.getId())) {
                        return;
                    }
                }
                auth.setPublicKey(r.getId());
                result.getAuthentication().add(auth);
            }
        }
    }

    private static void buildWeIdService(String key, String value, String weId,
        WeIdDocument result) {

        logger.info("method buildWeIdService() parameter::key{}, value:{}, weId:{}, "
            + "result:{}", key, value, weId, result);
        String service = StringUtils.splitByWholeSeparator(key, "/")[2];
        List<ServiceProperty> serviceList = result.getService();
        for (ServiceProperty sr : serviceList) {
            if (StringUtils.equals(service, sr.getType())) {
                return;
            }
        }
        ServiceProperty serviceResult = new ServiceProperty();
        serviceResult.setType(service);
        serviceResult.setServiceEndpoint(value);
        result.getService().add(serviceResult);
    }

    private static void buildWeIdAttributeDefault(
        String key, String value, String weId, WeIdDocument result) {

        logger.info("method buildWeIdAttributeDefault() parameter::key{}, value:{}, weId:{}, "
            + "result:{}", key, value, weId, result);
        switch (key) {
            case WeIdConstant.WEID_DOC_CREATED:
                result.setCreated(Long.valueOf(value));
                break;
            default:
                break;
        }
    }

    private static ResolveEventLogResult resolveEventLog(
        String weId, Log log, TransactionReceipt receipt, WeIdDocument result) {
        String topic = log.getTopics().get(0);
        String event = topicMap.get(topic);

        if (StringUtils.isNotBlank(event)) {
            switch (event) {
                case WeIdConstant.WEID_EVENT_ATTRIBUTE_CHANGE:
                    return resolveAttributeEvent(weId, receipt, result);
                default:
            }
        }
        ResolveEventLogResult response = new ResolveEventLogResult();
        response.setResolveEventLogStatus(ResolveEventLogStatus.STATUS_EVENT_NULL);
        return response;
    }

    private static void resolveTransaction(
        String weId,
        int blockNumber,
        WeIdDocument result) {

        int previousBlock = blockNumber;
        while (previousBlock != STOP_RESOLVE_BLOCK_NUMBER) {
            int currentBlockNumber = previousBlock;
            EthBlock latestBlock = null;
            try {
                latestBlock =
                    getWeb3j()
                        .ethGetBlockByNumber(
                            new DefaultBlockParameterNumber(currentBlockNumber),
                            true
                        )
                        .send();
            } catch (IOException e) {
                logger.error(
                    "[resolveTransaction]:get block by number :{} failed. Exception message:{}",
                    currentBlockNumber,
                    e
                );
            }
            if (latestBlock == null) {
                logger.info(
                    "[resolveTransaction]:get block by number :{} . latestBlock is null",
                    currentBlockNumber
                );
                return;
            }
            List<Transaction> transList =
                latestBlock
                    .getBlock()
                    .getTransactions()
                    .stream()
                    .map(transactionResult -> (Transaction) transactionResult.get())
                    .collect(Collectors.toList());

            previousBlock = 0;
            try {
                for (Transaction transaction : transList) {
                    String transHash = transaction.getHash();

                    EthGetTransactionReceipt rec1 = getWeb3j().ethGetTransactionReceipt(transHash)
                        .send();
                    TransactionReceipt receipt = rec1.getTransactionReceipt().get();
                    List<Log> logs = rec1.getResult().getLogs();
                    for (Log log : logs) {
                        ResolveEventLogResult returnValue =
                            resolveEventLog(weId, log, receipt, result);
                        if (returnValue.getResultStatus().equals(
                            ResolveEventLogStatus.STATUS_SUCCESS)) {
                            if (returnValue.getPreviousBlock() == currentBlockNumber) {
                                continue;
                            }
                            previousBlock = returnValue.getPreviousBlock();
                        }
                    }
                }
            } catch (IOException | DataTypeCastException e) {
                logger.error(
                    "[resolveTransaction]: get TransactionReceipt by weId :{} failed.",
                    weId,
                    e
                );
                throw new ResolveAttributeException(
                    ErrorCode.TRANSACTION_EXECUTE_ERROR.getCode(),
                    ErrorCode.TRANSACTION_EXECUTE_ERROR.getCodeDesc());
            }
        }
    }

    /**
     * Create a WeIdentity DID with null input param.
     *
     * @return the response data
     */
    @Override
    public ResponseData<CreateWeIdDataResult> createWeId() {

        CreateWeIdDataResult result = new CreateWeIdDataResult();
        ECKeyPair keyPair = null;

        try {
            keyPair = Keys.createEcKeyPair();
        } catch (Exception e) {
            logger.error("Create weId failed.", e);
            return new ResponseData<>(null, ErrorCode.WEID_KEYPAIR_CREATE_FAILED);
        }

        String publicKey = String.valueOf(keyPair.getPublicKey());
        String privateKey = String.valueOf(keyPair.getPrivateKey());
        WeIdPublicKey userWeIdPublicKey = new WeIdPublicKey();
        userWeIdPublicKey.setPublicKey(publicKey);
        result.setUserWeIdPublicKey(userWeIdPublicKey);
        WeIdPrivateKey userWeIdPrivateKey = new WeIdPrivateKey();
        userWeIdPrivateKey.setPrivateKey(privateKey);
        result.setUserWeIdPrivateKey(userWeIdPrivateKey);
        String weId = WeIdUtils.convertPublicKeyToWeId(publicKey);
        result.setWeId(weId);
        ErrorCode errorCode = processCreateWeId(weId, publicKey, privateKey);
        if (errorCode.getCode() != ErrorCode.SUCCESS.getCode()) {
            logger.error(
                "[createWeId] Create weId failed. error message is :{}",
                errorCode.getCodeDesc()
            );
<<<<<<< HEAD

        try {
            TransactionReceipt receipt =
                future.get(WeIdConstant.TRANSACTION_RECEIPT_TIMEOUT, TimeUnit.SECONDS);
            TransactionInfo info = new TransactionInfo(receipt);
            List<WeIdAttributeChangedEventResponse> response =
                WeIdContract.getWeIdAttributeChangedEvents(receipt);
            if (CollectionUtils.isEmpty(response)) {
                logger.error(
                    "The input private key does not match the current weid, operation of "
                        + "modifying weid is not allowed.");
                return new ResponseData<>(null, ErrorCode.WEID_PRIVATEKEY_DOES_NOT_MATCH, info);
            }
            responseData.setTransactionInfo(info);
        } catch (InterruptedException | ExecutionException e) {
            logger.error("Set authenticate failed. Error message :{}", e);
            return new ResponseData<>(null, ErrorCode.TRANSACTION_EXECUTE_ERROR);
        } catch (TimeoutException e) {
            return new ResponseData<>(null, ErrorCode.TRANSACTION_TIMEOUT);
        } catch (Exception e) {
            return new ResponseData<>(null, ErrorCode.UNKNOW_ERROR);
=======
            return new ResponseData<>(null, errorCode);
>>>>>>> a3960f4e
        }
        return new ResponseData<>(result, errorCode);
    }

    /**
     * Create a WeIdentity DID.
     *
     * @param createWeIdArgs the create WeIdentity DID args
     * @return the response data
     */
    @Override
    public ResponseData<String> createWeId(CreateWeIdArgs createWeIdArgs) {

        if (createWeIdArgs == null) {
            logger.error("[createWeId]: input parameter createWeIdArgs is null.");
            return new ResponseData<>(StringUtils.EMPTY, ErrorCode.ILLEGAL_INPUT);
        }
        ResponseData<String> responseData = new ResponseData<>();
        if (!WeIdUtils.isPrivateKeyValid(createWeIdArgs.getWeIdPrivateKey())) {
            return new ResponseData<>(StringUtils.EMPTY, ErrorCode.WEID_PRIVATEKEY_INVALID);
        }
        String privateKey = createWeIdArgs.getWeIdPrivateKey().getPrivateKey();
        String publicKey = createWeIdArgs.getPublicKey();
        if (StringUtils.isNotBlank(publicKey)) {
            if (!WeIdUtils.isKeypairMatch(privateKey, publicKey)) {
                return new ResponseData<>(
                    StringUtils.EMPTY,
                    ErrorCode.WEID_PUBLICKEY_AND_PRIVATEKEY_NOT_MATCHED
                );
            }
            String weId = WeIdUtils.convertPublicKeyToWeId(publicKey);
            ResponseData<Boolean> isWeIdExistResp = this.isWeIdExist(weId);
            if (isWeIdExistResp.getResult() == null || isWeIdExistResp.getResult()) {
                logger
                    .error("[createWeId]: create weid failed, the weid :{} is already exist", weId);
                return new ResponseData<>(StringUtils.EMPTY, ErrorCode.WEID_ALREADY_EXIST);
            }
            responseData.setResult(weId);
            ErrorCode errorCode = processCreateWeId(weId, publicKey, privateKey);

<<<<<<< HEAD
                TransactionReceipt receipt =
                    future.get(WeIdConstant.TRANSACTION_RECEIPT_TIMEOUT, TimeUnit.SECONDS);
                TransactionInfo info = new TransactionInfo(receipt);
                List<WeIdAttributeChangedEventResponse> response =
                    WeIdContract.getWeIdAttributeChangedEvents(receipt);
                if (CollectionUtils.isEmpty(response)) {
                    return new ResponseData<>(StringUtils.EMPTY,
                        ErrorCode.WEID_PRIVATEKEY_DOES_NOT_MATCH);
                }
                responseData.setTransactionInfo(info);
            } catch (InterruptedException | ExecutionException e) {
                logger.error("create weid failed. Error message :{}", e);
                return new ResponseData<>(StringUtils.EMPTY,
                    ErrorCode.WEID_PRIVATEKEY_DOES_NOT_MATCH);
            } catch (TimeoutException e) {
                return new ResponseData<>(StringUtils.EMPTY, ErrorCode.TRANSACTION_TIMEOUT);
            } catch (PrivateKeyIllegalException e) {
                return new ResponseData<>(StringUtils.EMPTY, e.getErrorCode());
            } catch (Exception e) {
                return new ResponseData<>(StringUtils.EMPTY, ErrorCode.UNKNOW_ERROR);
=======
            if (errorCode.getCode() != ErrorCode.SUCCESS.getCode()) {
                logger.error(
                    "[createWeId]: create weid failed. error message is :{}, public key is {}",
                    errorCode.getCodeDesc(),
                    publicKey
                );
                return new ResponseData<>(StringUtils.EMPTY, errorCode);
>>>>>>> a3960f4e
            }
        } else {
            return new ResponseData<>(StringUtils.EMPTY, ErrorCode.WEID_PUBLICKEY_INVALID);
        }
        return responseData;
    }

    private ErrorCode processCreateWeId(String weId, String publicKey, String privateKey) {
        try {
<<<<<<< HEAD
            if (StringUtils.isEmpty(transactionHex)) {
                logger.error("WeID transaction error");
                return new ResponseData<>(StringUtils.EMPTY, ErrorCode.ILLEGAL_INPUT);
            }
            TransactionReceipt transactionReceipt = TransactionUtils
                .sendTransaction(getWeb3j(), transactionHex);
            TransactionInfo info = new TransactionInfo(transactionReceipt);
            List<WeIdAttributeChangedEventResponse> response =
                WeIdContract.getWeIdAttributeChangedEvents(transactionReceipt);
            if (!CollectionUtils.isEmpty(response)) {
                return new ResponseData<>(Boolean.TRUE.toString(), ErrorCode.SUCCESS, info);
=======
            WeIdContract weIdContract = (WeIdContract) reloadContract(
                weIdContractAddress,
                privateKey,
                WeIdContract.class);

            String weAddress = WeIdUtils.convertWeIdToAddress(weId);
            DynamicBytes auth = DataToolUtils.stringToDynamicBytes(
                new StringBuffer()
                    .append(publicKey)
                    .append(WeIdConstant.SEPARATOR)
                    .append(weAddress)
                    .toString());
            DynamicBytes created = DataToolUtils
                .stringToDynamicBytes(DateUtils.getCurrentTimeStampString());
            Future<TransactionReceipt> future = weIdContract.createWeId(
                new Address(weAddress),
                auth,
                created,
                DateUtils.getCurrentTimeStampInt256()
            );
            TransactionReceipt receipt =
                future.get(WeIdConstant.TRANSACTION_RECEIPT_TIMEOUT, TimeUnit.SECONDS);
            List<WeIdAttributeChangedEventResponse> response =
                WeIdContract.getWeIdAttributeChangedEvents(receipt);
            if (CollectionUtils.isEmpty(response)) {
                logger.error(
                    "The input private key does not match the current weid, operation of "
                        + "modifying weid is not allowed. weid is {}",
                    weId
                );
                return ErrorCode.WEID_PRIVATEKEY_DOES_NOT_MATCH;
>>>>>>> a3960f4e
            }
        } catch (InterruptedException | ExecutionException e) {
            logger.error("Set authenticate failed. Error message :{}", e);
            return ErrorCode.TRANSACTION_EXECUTE_ERROR;
        } catch (TimeoutException e) {
            return ErrorCode.TRANSACTION_TIMEOUT;
        } catch (PrivateKeyIllegalException e) {
            return e.getErrorCode();
        } catch (LoadContractException e) {
            return e.getErrorCode();
        } catch (Exception e) {
            return ErrorCode.UNKNOW_ERROR;
        }
        return ErrorCode.SUCCESS;
    }

    /**
     * Get a WeIdentity DID Document.
     *
     * @param weId the WeIdentity DID
     * @return the WeIdentity DID document
     */
    @Override
    public ResponseData<WeIdDocument> getWeIdDocument(String weId) {

        WeIdDocument result = new WeIdDocument();
        result.setId(weId);

        if (!WeIdUtils.isWeIdValid(weId)) {
            logger.error("Input weId : {} is invalid.", weId);
            return new ResponseData<>(null, ErrorCode.WEID_INVALID);
        }

        ResponseData<WeIdDocument> responseData = new ResponseData<>();
        int latestBlockNumber = 0;
        try {
            String identityAddr = WeIdUtils.convertWeIdToAddress(weId);
            latestBlockNumber =
                weIdContract
                    .getLatestRelatedBlock(new Address(identityAddr))
                    .get(WeIdConstant.TRANSACTION_RECEIPT_TIMEOUT, TimeUnit.SECONDS)
                    .getValue()
                    .intValue();
            if (0 == latestBlockNumber) {
                return new ResponseData<>(null, ErrorCode.WEID_DOES_NOT_EXIST);
            }

            resolveTransaction(weId, latestBlockNumber, result);
            responseData.setResult(result);
            return responseData;
        } catch (InterruptedException | ExecutionException e) {
            logger.error("Set weId service failed. Error message :{}", e);
            return new ResponseData<>(null, ErrorCode.TRANSACTION_EXECUTE_ERROR);
        } catch (TimeoutException e) {
            return new ResponseData<>(null, ErrorCode.TRANSACTION_TIMEOUT);
        } catch (ResolveAttributeException e) {
            logger.error("[getWeIdDocument]: resolveTransaction failed. "
                    + "weId: {}, errorCode:{}",
                weId,
                e.getErrorCode(),
                e);
            responseData.setErrorCode(ErrorCode.getTypeByErrorCode(e.getErrorCode()));
            return responseData;
        } catch (Exception e) {
            logger.error("[getWeIdDocument]: exception.", e);
            return new ResponseData<>(null, ErrorCode.UNKNOW_ERROR);
        }
    }

    /**
     * Get a WeIdentity DID Document Json.
     *
     * @param weId the WeIdentity DID
     * @return the WeIdentity DID document json
     */
    @Override
    public ResponseData<String> getWeIdDocumentJson(String weId) {

        ResponseData<WeIdDocument> responseData = this.getWeIdDocument(weId);
        WeIdDocument result = responseData.getResult();

        if (result == null) {
            return new ResponseData<>(
                StringUtils.EMPTY,
                ErrorCode.getTypeByErrorCode(responseData.getErrorCode())
            );
        }
        ObjectMapper mapper = new ObjectMapper();
        String weIdDocument;
        try {
            weIdDocument = mapper.writerWithDefaultPrettyPrinter().writeValueAsString(result);
        } catch (Exception e) {
            return new ResponseData<>(
                StringUtils.EMPTY,
                ErrorCode.getTypeByErrorCode(responseData.getErrorCode())
            );
        }
        weIdDocument =
            new StringBuffer()
                .append(weIdDocument)
                .insert(1, WeIdConstant.WEID_DOC_PROTOCOL_VERSION)
                .toString();

        ResponseData<String> responseDataJson = new ResponseData<String>();
        responseDataJson.setResult(weIdDocument);
        responseDataJson.setErrorCode(ErrorCode.getTypeByErrorCode(responseData.getErrorCode()));

        return responseDataJson;
    }

    /**
     * Set Public Key.
     *
     * @param setPublicKeyArgs the set public key args
     * @return the response data
     */
    @Override
    public ResponseData<Boolean> setPublicKey(SetPublicKeyArgs setPublicKeyArgs) {

        if (!verifySetPublicKeyArgs(setPublicKeyArgs)) {
            logger.error("[setPublicKey]: input parameter setPublicKeyArgs is illegal.");
            return new ResponseData<>(false, ErrorCode.ILLEGAL_INPUT);
        }
        if (!WeIdUtils.isPrivateKeyValid(setPublicKeyArgs.getUserWeIdPrivateKey())) {
            return new ResponseData<>(false, ErrorCode.WEID_PRIVATEKEY_INVALID);
        }
        String weId = setPublicKeyArgs.getWeId();
        String weAddress = WeIdUtils.convertWeIdToAddress(weId);
        if (StringUtils.isEmpty(weAddress)) {
            logger.error("setPublicKey: weId : {} is invalid.", weId);
            return new ResponseData<>(false, ErrorCode.WEID_INVALID);
        }
        String owner = setPublicKeyArgs.getOwner();
        if (StringUtils.isEmpty(owner)) {
            owner = weAddress;
        } else {
            if (WeIdUtils.isWeIdValid(owner)) {
                owner = WeIdUtils.convertWeIdToAddress(owner);
            } else {
                logger.error("setPublicKey: owner : {} is invalid.", owner);
                return new ResponseData<>(false, ErrorCode.WEID_INVALID);
            }
        }
        String pubKey = setPublicKeyArgs.getPublicKey();
        String attributeKey =
            new StringBuffer()
                .append(WeIdConstant.WEID_DOC_PUBLICKEY_PREFIX)
                .append(WeIdConstant.SEPARATOR)
                .append(setPublicKeyArgs.getType())
                .append(WeIdConstant.SEPARATOR)
                .append("base64")
                .toString();
        String privateKey = setPublicKeyArgs.getUserWeIdPrivateKey().getPrivateKey();
        try {
            WeIdContract weIdContract = (WeIdContract) reloadContract(
                weIdContractAddress,
                privateKey,
                WeIdContract.class
            );
            Future<TransactionReceipt> future =
                weIdContract.setAttribute(
                    new Address(weAddress),
                    DataToolUtils.stringToBytes32(attributeKey),
                    DataToolUtils.stringToDynamicBytes(
                        new StringBuffer().append(pubKey).append("/").append(owner).toString()),
                    DateUtils.getCurrentTimeStampInt256()
                );
            TransactionReceipt receipt =
                future.get(WeIdConstant.TRANSACTION_RECEIPT_TIMEOUT, TimeUnit.SECONDS);
            TransactionInfo info = new TransactionInfo(receipt);
            List<WeIdAttributeChangedEventResponse> response =
                WeIdContract.getWeIdAttributeChangedEvents(receipt);
            if (CollectionUtils.isNotEmpty(response)) {
                return new ResponseData<>(true, ErrorCode.SUCCESS, info);
            } else {
                return new ResponseData<>(false, ErrorCode.WEID_PRIVATEKEY_DOES_NOT_MATCH,
                    info);
            }
        } catch (InterruptedException | ExecutionException e) {
            logger.error("Set public key failed. Error message :{}", e);
            return new ResponseData<>(false, ErrorCode.TRANSACTION_EXECUTE_ERROR);
        } catch (TimeoutException e) {
            return new ResponseData<>(false, ErrorCode.TRANSACTION_TIMEOUT);
        } catch (PrivateKeyIllegalException e) {
            return new ResponseData<>(false, e.getErrorCode());
        } catch (Exception e) {
            return new ResponseData<>(false, ErrorCode.UNKNOW_ERROR);
        }
    }

    private boolean verifySetPublicKeyArgs(SetPublicKeyArgs setPublicKeyArgs) {

        return !(setPublicKeyArgs == null
            || setPublicKeyArgs.getType() == null
            || setPublicKeyArgs.getUserWeIdPrivateKey() == null
            || setPublicKeyArgs.getPublicKey() == null);
    }

    /**
     * Set Service.
     *
     * @param setServiceArgs the set service args
     * @return the response data
     */
    @Override
    public ResponseData<Boolean> setService(SetServiceArgs setServiceArgs) {

        if (!verifySetServiceArgs(setServiceArgs)) {
            logger.error("[setService]: input parameter setServiceArgs is illegal.");
            return new ResponseData<>(false, ErrorCode.ILLEGAL_INPUT);
        }
        if (!WeIdUtils.isPrivateKeyValid(setServiceArgs.getUserWeIdPrivateKey())) {
            return new ResponseData<>(false, ErrorCode.WEID_PRIVATEKEY_INVALID);
        }
        String weId = setServiceArgs.getWeId();
        String serviceType = setServiceArgs.getType();
        String serviceEndpoint = setServiceArgs.getServiceEndpoint();
        if (WeIdUtils.isWeIdValid(weId)) {
            String privateKey = setServiceArgs.getUserWeIdPrivateKey().getPrivateKey();
            try {
                WeIdContract weIdContract = (WeIdContract) reloadContract(
                    weIdContractAddress,
                    privateKey,
                    WeIdContract.class);
                Future<TransactionReceipt> future =
                    weIdContract.setAttribute(
                        new Address(WeIdUtils.convertWeIdToAddress(weId)),
                        DataToolUtils.stringToBytes32(
                            WeIdConstant.WEID_DOC_SERVICE_PREFIX + WeIdConstant.SEPARATOR
                                + serviceType),
                        DataToolUtils.stringToDynamicBytes(serviceEndpoint),
                        DateUtils.getCurrentTimeStampInt256());

                TransactionReceipt receipt =
                    future.get(WeIdConstant.TRANSACTION_RECEIPT_TIMEOUT, TimeUnit.SECONDS);
                TransactionInfo info = new TransactionInfo(receipt);

                List<WeIdAttributeChangedEventResponse> response =
                    WeIdContract.getWeIdAttributeChangedEvents(receipt);
                if (CollectionUtils.isNotEmpty(response)) {
                    return new ResponseData<>(true, ErrorCode.SUCCESS, info);
                } else {
                    return new ResponseData<>(false, ErrorCode.WEID_PRIVATEKEY_DOES_NOT_MATCH,
                        info);
                }
            } catch (InterruptedException | ExecutionException e) {
                return new ResponseData<>(false, ErrorCode.TRANSACTION_EXECUTE_ERROR);
            } catch (TimeoutException e) {
                return new ResponseData<>(false, ErrorCode.TRANSACTION_TIMEOUT);
            } catch (PrivateKeyIllegalException e) {
                return new ResponseData<>(false, e.getErrorCode());
            } catch (Exception e) {
                logger.error("Set weId service failed. Error message :{}", e);
                return new ResponseData<>(false, ErrorCode.UNKNOW_ERROR);
            }
        } else {
            return new ResponseData<>(false, ErrorCode.WEID_INVALID);
        }
    }

    private boolean verifySetServiceArgs(SetServiceArgs setServiceArgs) {

        return !(setServiceArgs == null
            || setServiceArgs.getType() == null
            || setServiceArgs.getUserWeIdPrivateKey() == null
            || setServiceArgs.getServiceEndpoint() == null);
    }

    /**
     * Set Authentication.
     *
     * @param setAuthenticationArgs the set authentication args
     * @return the response data
     */
    @Override
    public ResponseData<Boolean> setAuthentication(SetAuthenticationArgs setAuthenticationArgs) {

        if (!verifySetAuthenticationArgs(setAuthenticationArgs)) {
            logger.error("[setAuthentication]: input parameter setAuthenticationArgs is illegal.");
            return new ResponseData<>(false, ErrorCode.ILLEGAL_INPUT);
        }
        if (!WeIdUtils.isPrivateKeyValid(setAuthenticationArgs.getUserWeIdPrivateKey())) {
            return new ResponseData<>(false, ErrorCode.WEID_PRIVATEKEY_INVALID);
        }
        String weId = setAuthenticationArgs.getWeId();
        if (WeIdUtils.isWeIdValid(weId)) {
            String weAddress = WeIdUtils.convertWeIdToAddress(weId);

            String owner = setAuthenticationArgs.getOwner();
            if (StringUtils.isEmpty(owner)) {
                owner = weAddress;
            } else {
                if (WeIdUtils.isWeIdValid(owner)) {
                    owner = WeIdUtils.convertWeIdToAddress(owner);
                } else {
                    logger.error("[setAuthentication]: owner : {} is invalid.", owner);
                    return new ResponseData<>(false, ErrorCode.WEID_INVALID);
                }
            }
            String privateKey = setAuthenticationArgs.getUserWeIdPrivateKey().getPrivateKey();
            try {
                WeIdContract weIdContract = (WeIdContract) reloadContract(
                    weIdContractAddress,
                    privateKey,
                    WeIdContract.class);
                Future<TransactionReceipt> future =
                    weIdContract.setAttribute(
                        new Address(weAddress),
                        DataToolUtils.stringToBytes32(WeIdConstant.WEID_DOC_AUTHENTICATE_PREFIX),
                        DataToolUtils.stringToDynamicBytes(
                            new StringBuffer()
                                .append(setAuthenticationArgs.getPublicKey())
                                .append(WeIdConstant.SEPARATOR)
                                .append(owner)
                                .toString()),
                        DateUtils.getCurrentTimeStampInt256());
                TransactionReceipt receipt =
                    future.get(WeIdConstant.TRANSACTION_RECEIPT_TIMEOUT, TimeUnit.SECONDS);
                List<WeIdAttributeChangedEventResponse> response =
                    WeIdContract.getWeIdAttributeChangedEvents(receipt);
                TransactionInfo info = new TransactionInfo(receipt);
                if (CollectionUtils.isNotEmpty(response)) {
                    return new ResponseData<>(true, ErrorCode.SUCCESS, info);
                } else {
<<<<<<< HEAD
                    return new ResponseData<>(false, ErrorCode.WEID_PRIVATEKEY_DOES_NOT_MATCH,
                        info);
=======
                    logger.error("Set authenticate failed. Error message :{}",
                        ErrorCode.WEID_PRIVATEKEY_DOES_NOT_MATCH.getCodeDesc());
                    return new ResponseData<>(false, ErrorCode.WEID_PRIVATEKEY_DOES_NOT_MATCH);
>>>>>>> a3960f4e
                }
            } catch (InterruptedException | ExecutionException e) {
                logger.error("Set authenticate failed. Error message :{}", e);
                return new ResponseData<>(false, ErrorCode.TRANSACTION_EXECUTE_ERROR);
            } catch (TimeoutException e) {
                logger.error("Set authenticate timeout. Error message :{}", e);
                return new ResponseData<>(false, ErrorCode.TRANSACTION_TIMEOUT);
            } catch (PrivateKeyIllegalException e) {
                logger.error("Set authenticate with private key exception. Error message :{}", e);
                return new ResponseData<>(false, e.getErrorCode());
            } catch (Exception e) {
                logger.error("Set authenticate failed. Error message :{}", e);
                return new ResponseData<>(false, ErrorCode.UNKNOW_ERROR);
            }
        } else {
            logger.error("Set authenticate failed. weid : {} is invalid.", weId);
            return new ResponseData<>(false, ErrorCode.WEID_INVALID);
        }
    }

    private boolean verifySetAuthenticationArgs(SetAuthenticationArgs setAuthenticationArgs) {

        return !(setAuthenticationArgs == null
            || setAuthenticationArgs.getUserWeIdPrivateKey() == null
            || StringUtils.isEmpty(setAuthenticationArgs.getPublicKey()));
    }

    /**
     * Check if WeIdentity DID exists on Chain.
     *
     * @param weId the WeIdentity DID
     * @return true if exists, false otherwise
     */
    @Override
    public ResponseData<Boolean> isWeIdExist(String weId) {
        if (!WeIdUtils.isWeIdValid(weId)) {
            return new ResponseData<>(false, ErrorCode.WEID_INVALID);
        }
        try {
            Bool isExist = weIdContract
                .isIdentityExist(new Address(WeIdUtils.convertWeIdToAddress(weId)))
                .get(WeIdConstant.TRANSACTION_RECEIPT_TIMEOUT, TimeUnit.SECONDS);
            Boolean result = isExist.getValue();
            return new ResponseData<>(result, ErrorCode.SUCCESS);
        } catch (InterruptedException | ExecutionException e) {
            logger.error("[isWeIdExist] execute failed. Error message :{}", e);
            return new ResponseData<>(false, ErrorCode.TRANSACTION_EXECUTE_ERROR);
        } catch (TimeoutException e) {
            logger.error("[isWeIdExist] execute with timeout. Error message :{}", e);
            return new ResponseData<>(false, ErrorCode.TRANSACTION_TIMEOUT);
        } catch (Exception e) {
            logger.error("[isWeIdExist] execute failed. Error message :{}", e);
            return new ResponseData<>(false, ErrorCode.UNKNOW_ERROR);
        }
    }

}<|MERGE_RESOLUTION|>--- conflicted
+++ resolved
@@ -102,16 +102,9 @@
     /**
      * The topic map.
      */
-<<<<<<< HEAD
-    private static String weIdContractAddress;
-
-    /**
-     * Block number for stopping parsing.
-=======
     private static final HashMap<String, String> topicMap;
     /**
      * WeIdentity DID contract object, for calling weIdentity DID contract.
->>>>>>> a3960f4e
      */
     private static WeIdContract weIdContract;
     /**
@@ -415,39 +408,17 @@
         result.setUserWeIdPrivateKey(userWeIdPrivateKey);
         String weId = WeIdUtils.convertPublicKeyToWeId(publicKey);
         result.setWeId(weId);
-        ErrorCode errorCode = processCreateWeId(weId, publicKey, privateKey);
-        if (errorCode.getCode() != ErrorCode.SUCCESS.getCode()) {
+        ResponseData<Boolean> innerResp = processCreateWeId(weId, publicKey, privateKey);
+        if (innerResp.getErrorCode() != ErrorCode.SUCCESS.getCode()) {
             logger.error(
                 "[createWeId] Create weId failed. error message is :{}",
-                errorCode.getCodeDesc()
+                innerResp.getErrorMessage()
             );
-<<<<<<< HEAD
-
-        try {
-            TransactionReceipt receipt =
-                future.get(WeIdConstant.TRANSACTION_RECEIPT_TIMEOUT, TimeUnit.SECONDS);
-            TransactionInfo info = new TransactionInfo(receipt);
-            List<WeIdAttributeChangedEventResponse> response =
-                WeIdContract.getWeIdAttributeChangedEvents(receipt);
-            if (CollectionUtils.isEmpty(response)) {
-                logger.error(
-                    "The input private key does not match the current weid, operation of "
-                        + "modifying weid is not allowed.");
-                return new ResponseData<>(null, ErrorCode.WEID_PRIVATEKEY_DOES_NOT_MATCH, info);
-            }
-            responseData.setTransactionInfo(info);
-        } catch (InterruptedException | ExecutionException e) {
-            logger.error("Set authenticate failed. Error message :{}", e);
-            return new ResponseData<>(null, ErrorCode.TRANSACTION_EXECUTE_ERROR);
-        } catch (TimeoutException e) {
-            return new ResponseData<>(null, ErrorCode.TRANSACTION_TIMEOUT);
-        } catch (Exception e) {
-            return new ResponseData<>(null, ErrorCode.UNKNOW_ERROR);
-=======
-            return new ResponseData<>(null, errorCode);
->>>>>>> a3960f4e
-        }
-        return new ResponseData<>(result, errorCode);
+            return new ResponseData<>(null, ErrorCode.getTypeByErrorCode(innerResp.getErrorCode()),
+                innerResp.getTransactionInfo());
+        }
+        return new ResponseData<>(result, ErrorCode.getTypeByErrorCode(innerResp.getErrorCode()),
+            innerResp.getTransactionInfo());
     }
 
     /**
@@ -463,7 +434,6 @@
             logger.error("[createWeId]: input parameter createWeIdArgs is null.");
             return new ResponseData<>(StringUtils.EMPTY, ErrorCode.ILLEGAL_INPUT);
         }
-        ResponseData<String> responseData = new ResponseData<>();
         if (!WeIdUtils.isPrivateKeyValid(createWeIdArgs.getWeIdPrivateKey())) {
             return new ResponseData<>(StringUtils.EMPTY, ErrorCode.WEID_PRIVATEKEY_INVALID);
         }
@@ -483,61 +453,28 @@
                     .error("[createWeId]: create weid failed, the weid :{} is already exist", weId);
                 return new ResponseData<>(StringUtils.EMPTY, ErrorCode.WEID_ALREADY_EXIST);
             }
-            responseData.setResult(weId);
-            ErrorCode errorCode = processCreateWeId(weId, publicKey, privateKey);
-
-<<<<<<< HEAD
-                TransactionReceipt receipt =
-                    future.get(WeIdConstant.TRANSACTION_RECEIPT_TIMEOUT, TimeUnit.SECONDS);
-                TransactionInfo info = new TransactionInfo(receipt);
-                List<WeIdAttributeChangedEventResponse> response =
-                    WeIdContract.getWeIdAttributeChangedEvents(receipt);
-                if (CollectionUtils.isEmpty(response)) {
-                    return new ResponseData<>(StringUtils.EMPTY,
-                        ErrorCode.WEID_PRIVATEKEY_DOES_NOT_MATCH);
-                }
-                responseData.setTransactionInfo(info);
-            } catch (InterruptedException | ExecutionException e) {
-                logger.error("create weid failed. Error message :{}", e);
-                return new ResponseData<>(StringUtils.EMPTY,
-                    ErrorCode.WEID_PRIVATEKEY_DOES_NOT_MATCH);
-            } catch (TimeoutException e) {
-                return new ResponseData<>(StringUtils.EMPTY, ErrorCode.TRANSACTION_TIMEOUT);
-            } catch (PrivateKeyIllegalException e) {
-                return new ResponseData<>(StringUtils.EMPTY, e.getErrorCode());
-            } catch (Exception e) {
-                return new ResponseData<>(StringUtils.EMPTY, ErrorCode.UNKNOW_ERROR);
-=======
-            if (errorCode.getCode() != ErrorCode.SUCCESS.getCode()) {
+            ResponseData<Boolean> innerResp = processCreateWeId(weId, publicKey, privateKey);
+
+            if (innerResp.getErrorCode() != ErrorCode.SUCCESS.getCode()) {
                 logger.error(
                     "[createWeId]: create weid failed. error message is :{}, public key is {}",
-                    errorCode.getCodeDesc(),
+                    innerResp.getErrorMessage(),
                     publicKey
                 );
-                return new ResponseData<>(StringUtils.EMPTY, errorCode);
->>>>>>> a3960f4e
-            }
+                return new ResponseData<>(StringUtils.EMPTY,
+                    ErrorCode.getTypeByErrorCode(innerResp.getErrorCode()),
+                    innerResp.getTransactionInfo());
+            }
+            return new ResponseData<>(weId, ErrorCode.getTypeByErrorCode(innerResp.getErrorCode()),
+                innerResp.getTransactionInfo());
         } else {
             return new ResponseData<>(StringUtils.EMPTY, ErrorCode.WEID_PUBLICKEY_INVALID);
         }
-        return responseData;
-    }
-
-    private ErrorCode processCreateWeId(String weId, String publicKey, String privateKey) {
+    }
+
+    private ResponseData<Boolean> processCreateWeId(String weId, String publicKey,
+        String privateKey) {
         try {
-<<<<<<< HEAD
-            if (StringUtils.isEmpty(transactionHex)) {
-                logger.error("WeID transaction error");
-                return new ResponseData<>(StringUtils.EMPTY, ErrorCode.ILLEGAL_INPUT);
-            }
-            TransactionReceipt transactionReceipt = TransactionUtils
-                .sendTransaction(getWeb3j(), transactionHex);
-            TransactionInfo info = new TransactionInfo(transactionReceipt);
-            List<WeIdAttributeChangedEventResponse> response =
-                WeIdContract.getWeIdAttributeChangedEvents(transactionReceipt);
-            if (!CollectionUtils.isEmpty(response)) {
-                return new ResponseData<>(Boolean.TRUE.toString(), ErrorCode.SUCCESS, info);
-=======
             WeIdContract weIdContract = (WeIdContract) reloadContract(
                 weIdContractAddress,
                 privateKey,
@@ -560,6 +497,7 @@
             );
             TransactionReceipt receipt =
                 future.get(WeIdConstant.TRANSACTION_RECEIPT_TIMEOUT, TimeUnit.SECONDS);
+            TransactionInfo info = new TransactionInfo(receipt);
             List<WeIdAttributeChangedEventResponse> response =
                 WeIdContract.getWeIdAttributeChangedEvents(receipt);
             if (CollectionUtils.isEmpty(response)) {
@@ -568,22 +506,21 @@
                         + "modifying weid is not allowed. weid is {}",
                     weId
                 );
-                return ErrorCode.WEID_PRIVATEKEY_DOES_NOT_MATCH;
->>>>>>> a3960f4e
-            }
+                return new ResponseData(false, ErrorCode.WEID_PRIVATEKEY_DOES_NOT_MATCH, info);
+            }
+            return new ResponseData<>(true, ErrorCode.SUCCESS, info);
         } catch (InterruptedException | ExecutionException e) {
             logger.error("Set authenticate failed. Error message :{}", e);
-            return ErrorCode.TRANSACTION_EXECUTE_ERROR;
+            return new ResponseData(false, ErrorCode.TRANSACTION_EXECUTE_ERROR);
         } catch (TimeoutException e) {
-            return ErrorCode.TRANSACTION_TIMEOUT;
+            return new ResponseData<>(false, ErrorCode.TRANSACTION_TIMEOUT);
         } catch (PrivateKeyIllegalException e) {
-            return e.getErrorCode();
+            return new ResponseData<>(false, e.getErrorCode());
         } catch (LoadContractException e) {
-            return e.getErrorCode();
+            return new ResponseData<>(false, e.getErrorCode());
         } catch (Exception e) {
-            return ErrorCode.UNKNOW_ERROR;
-        }
-        return ErrorCode.SUCCESS;
+            return new ResponseData<>(false, ErrorCode.UNKNOW_ERROR);
+        }
     }
 
     /**
@@ -894,14 +831,10 @@
                 if (CollectionUtils.isNotEmpty(response)) {
                     return new ResponseData<>(true, ErrorCode.SUCCESS, info);
                 } else {
-<<<<<<< HEAD
+                    logger.error("Set authenticate failed. Error message :{}",
+                        ErrorCode.WEID_PRIVATEKEY_DOES_NOT_MATCH.getCodeDesc());
                     return new ResponseData<>(false, ErrorCode.WEID_PRIVATEKEY_DOES_NOT_MATCH,
                         info);
-=======
-                    logger.error("Set authenticate failed. Error message :{}",
-                        ErrorCode.WEID_PRIVATEKEY_DOES_NOT_MATCH.getCodeDesc());
-                    return new ResponseData<>(false, ErrorCode.WEID_PRIVATEKEY_DOES_NOT_MATCH);
->>>>>>> a3960f4e
                 }
             } catch (InterruptedException | ExecutionException e) {
                 logger.error("Set authenticate failed. Error message :{}", e);
