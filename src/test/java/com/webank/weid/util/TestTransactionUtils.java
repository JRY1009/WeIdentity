/*
 *       Copyright© (2018-2019) WeBank Co., Ltd.
 *
 *       This file is part of weidentity-java-sdk.
 *
 *       weidentity-java-sdk is free software: you can redistribute it and/or modify
 *       it under the terms of the GNU Lesser General Public License as published by
 *       the Free Software Foundation, either version 3 of the License, or
 *       (at your option) any later version.
 *
 *       weidentity-java-sdk is distributed in the hope that it will be useful,
 *       but WITHOUT ANY WARRANTY; without even the implied warranty of
 *       MERCHANTABILITY or FITNESS FOR A PARTICULAR PURPOSE.  See the
 *       GNU Lesser General Public License for more details.
 *
 *       You should have received a copy of the GNU Lesser General Public License
 *       along with weidentity-java-sdk.  If not, see <https://www.gnu.org/licenses/>.
 */

package com.webank.weid.util;

import java.math.BigInteger;
import java.util.LinkedHashMap;
import java.util.List;
import java.util.Map;

import org.apache.commons.lang3.StringUtils;
import org.bcos.web3j.abi.datatypes.StaticArray;
import org.bcos.web3j.abi.datatypes.Type;
import org.bcos.web3j.abi.datatypes.generated.Bytes32;
import org.bcos.web3j.abi.datatypes.generated.Int256;
import org.bcos.web3j.protocol.core.methods.response.TransactionReceipt;
import org.junit.Assert;
import org.junit.Test;

<<<<<<< HEAD
import com.webank.weid.constant.CredentialConstant;
import com.webank.weid.constant.ParamKeyConstant;
import com.webank.weid.protocol.response.TransactionInfo;
=======
import com.webank.weid.protocol.response.ResponseData;
>>>>>>> a3960f4e

/**
 * test DateUtils.
 *
 * @author chaoxinhu
 */
public class TestTransactionUtils {

    @Test
    public void testParams() {
        BigInteger nonce = TransactionUtils.getNonce();
        StaticArray<Int256> array = TransactionUtils.getParamCreated(8);
        Map<String, Object> cptJsonSchemaMap = new LinkedHashMap<>();
        cptJsonSchemaMap.put("title", "a CPT schema");
        String cptJsonSchemaStr = DataToolUtils.serialize(cptJsonSchemaMap);
        String completeStr = TransactionUtils.complementCptJsonSchema(cptJsonSchemaStr);
        StaticArray<Bytes32> array1 = TransactionUtils.getParamJsonSchema(completeStr);
        Assert.assertNotNull(nonce);
        Assert.assertNotNull(array);
        Assert.assertNotNull(array1);
    }

    @Test
    public void testBuildParams() throws Exception {
        String weidInput = "{\"publicKey\":\"70537665785763632951200438731252630131035197449894"
            + "31221067702996992390039255438365261578388688523991111186187372079349839639924734"
            + "406270591552495358668267\"}";
        String cptInput = "{\"cptJsonSchema\":{\"title\":\"a CPT schema\"},\"cptSignature\":\"HJ"
            + "PbDmoi39xgZBGi/aj1zB6VQL5QLyt4qTV6GOvQwzfgUJEZTazKZXe1dRg5aCt8Q44GwNF2k+l1rfhpY1h"
            + "c/ls=\",\"weId\":\"did:weid:0xc0594581636589876d8bf3455e1844f0cc0d8c19\"}";
        String auInput = "{\"name\":\"Sample College\",\"weId\":\"did:weid:0xc5ead7a40f13a8b7b6"
            + "111691043f5936537a55ac\"}";
        ResponseData<List<Type>> weidList = TransactionUtils
            .buildCreateWeIdInputParameters(weidInput);
        ResponseData<List<Type>> cptList = TransactionUtils
            .buildRegisterCptInputParameters(cptInput);
        ResponseData<List<Type>> auList = TransactionUtils
            .buildAuthorityIssuerInputParameters(auInput);
        Assert.assertNotNull(weidList.getResult());
        Assert.assertNotNull(cptList.getResult());
        Assert.assertNotNull(auList.getResult());
        weidInput = "{\"privateKey\":\"70537665785763632951200438731252630131035197449894"
            + "31221067702996992390039255438365261578388688523991111186187372079349839639924734"
            + "406270591552495358668267\"}";
        cptInput = "{\"cpt\":{\"title\":\"a CPT schema\"},\"cptSignature\":\"HJ"
            + "PbDmoi39xgZBGi/aj1zB6VQL5QLyt4qTV6GOvQwzfgUJEZTazKZXe1dRg5aCt8Q44GwNF2k+l1rfhpY1h"
            + "c/ls=\",\"weId\":\"did:weid:0xc0594581636589876d8bf3455e1844f0cc0d8c19\"}";
        auInput = "{\"authority\":\"Sample College\",\"weId\":\"did:weid:0xc5ead7a40f13a8b7b6"
            + "111691043f5936537a55ac\"}";
        weidList = TransactionUtils.buildCreateWeIdInputParameters(weidInput);
        cptList = TransactionUtils.buildRegisterCptInputParameters(cptInput);
        auList = TransactionUtils.buildAuthorityIssuerInputParameters(auInput);
<<<<<<< HEAD
        Assert.assertNull(weidList);
        Assert.assertNull(cptList);
        Assert.assertNull(auList);
        Assert.assertNotNull(ParamKeyConstant.CLAIM);
        Assert.assertNotNull(ParamKeyConstant.WEID);
        Assert.assertNotNull(ParamKeyConstant.CONTEXT);
        Assert.assertNotNull(ParamKeyConstant.AUTHORITY_ISSUER_NAME);
        Assert.assertNotNull(ParamKeyConstant.CPT_JSON_SCHEMA);
        Assert.assertNotNull(ParamKeyConstant.CPT_SIGNATURE);
        Assert.assertNotNull(CredentialConstant.DEFAULT_CREDENTIAL_CONTEXT);
        TransactionReceipt receipt = new TransactionReceipt();
        receipt.setBlockNumber("1010");
        receipt.setTransactionHash("bcbd");
        receipt.setTransactionIndex("0");
        TransactionInfo info = new TransactionInfo(receipt);
        Assert.assertNotNull(info);
        Assert.assertNull(new TransactionInfo(null).getBlockNumber());
        Assert.assertNull(TransactionUtils.getTransaction(null));
=======
        Assert.assertNull(weidList.getResult());
        Assert.assertNull(cptList.getResult());
        Assert.assertNull(auList.getResult());

>>>>>>> a3960f4e
    }

    @Test
    public void testNullTransaction() throws Exception {
        Assert.assertNull(TransactionUtils.sendTransaction(null, StringUtils.EMPTY));
    }
}<|MERGE_RESOLUTION|>--- conflicted
+++ resolved
@@ -33,13 +33,8 @@
 import org.junit.Assert;
 import org.junit.Test;
 
-<<<<<<< HEAD
-import com.webank.weid.constant.CredentialConstant;
-import com.webank.weid.constant.ParamKeyConstant;
+import com.webank.weid.protocol.response.ResponseData;
 import com.webank.weid.protocol.response.TransactionInfo;
-=======
-import com.webank.weid.protocol.response.ResponseData;
->>>>>>> a3960f4e
 
 /**
  * test DateUtils.
@@ -92,17 +87,9 @@
         weidList = TransactionUtils.buildCreateWeIdInputParameters(weidInput);
         cptList = TransactionUtils.buildRegisterCptInputParameters(cptInput);
         auList = TransactionUtils.buildAuthorityIssuerInputParameters(auInput);
-<<<<<<< HEAD
-        Assert.assertNull(weidList);
-        Assert.assertNull(cptList);
-        Assert.assertNull(auList);
-        Assert.assertNotNull(ParamKeyConstant.CLAIM);
-        Assert.assertNotNull(ParamKeyConstant.WEID);
-        Assert.assertNotNull(ParamKeyConstant.CONTEXT);
-        Assert.assertNotNull(ParamKeyConstant.AUTHORITY_ISSUER_NAME);
-        Assert.assertNotNull(ParamKeyConstant.CPT_JSON_SCHEMA);
-        Assert.assertNotNull(ParamKeyConstant.CPT_SIGNATURE);
-        Assert.assertNotNull(CredentialConstant.DEFAULT_CREDENTIAL_CONTEXT);
+        Assert.assertNull(weidList.getResult());
+        Assert.assertNull(cptList.getResult());
+        Assert.assertNull(auList.getResult());
         TransactionReceipt receipt = new TransactionReceipt();
         receipt.setBlockNumber("1010");
         receipt.setTransactionHash("bcbd");
@@ -111,12 +98,6 @@
         Assert.assertNotNull(info);
         Assert.assertNull(new TransactionInfo(null).getBlockNumber());
         Assert.assertNull(TransactionUtils.getTransaction(null));
-=======
-        Assert.assertNull(weidList.getResult());
-        Assert.assertNull(cptList.getResult());
-        Assert.assertNull(auList.getResult());
-
->>>>>>> a3960f4e
     }
 
     @Test
