buildscript {
    dependencies {
        classpath "gradle.plugin.com.github.spotbugs:spotbugs-gradle-plugin:1.6.5"
    }
}

plugins {
    id "com.github.spotbugs" version "1.6.5"
}

apply plugin: 'maven'
apply plugin: 'java'
apply plugin: 'eclipse'
apply plugin: 'idea'
apply plugin: 'checkstyle'
apply plugin: "com.github.spotbugs"
apply plugin: 'jacoco'

<<<<<<< HEAD
version = "1.1.2"
=======
version = "1.2.0.rc-3"
>>>>>>> a3960f4e

// Specify JDK version - may vary in different scenarios
sourceCompatibility = 1.8
targetCompatibility = 1.8

[compileJava, compileTestJava, javadoc]*.options*.encoding = 'UTF-8'
// In this section you declare where to find the dependencies of your project
repositories {
    mavenLocal()
    mavenCentral()
    maven {
        url "http://maven.aliyun.com/nexus/content/groups/public/"
    }
}

List lombok = [
    "org.projectlombok:lombok:1.16.14"
]

List logger = [
    "org.slf4j:jul-to-slf4j:1.7.10",
    "org.apache.logging.log4j:log4j-api:2.1",
    "org.apache.logging.log4j:log4j-core:2.1",
    "org.apache.logging.log4j:log4j-slf4j-impl:2.1",
    "org.apache.logging.log4j:log4j-web:2.1"
]

def spring_version = "4.1.8.RELEASE"
List spring = [
    "org.springframework:spring-core:$spring_version",
    "org.springframework:spring-beans:$spring_version",
    "org.springframework:spring-context:$spring_version",
    "org.springframework:spring-tx:$spring_version",
    "org.springframework:spring-jdbc:$spring_version",
    "org.springframework:spring-test:$spring_version"
]

// junit test
List junit = [
    "junit:junit:4.12",
    "org.springframework:spring-test:$spring_version"
]

List apache_commons = [
    "org.apache.commons:commons-collections4:4.1",
    "org.apache.commons:commons-lang3:3.5",
    "commons-cli:commons-cli:1.3.1"
]

List jmockit = [
    "org.jmockit:jmockit:1.9"
]

List json = [
    "com.fasterxml.jackson.core:jackson-databind:2.8.8.1",
    "com.github.fge:json-schema-validator:2.2.6",
    "com.github.reinert:jjschema:1.16"
]

List weidentity_contract = [
    "com.webank:weidentity-contract-java:1.1.0"
]

List mysql_driver = [
    "mysql:mysql-connector-java:5.1.44"
]

List web3sdk = [
    "org.fisco-bcos:web3sdk:1.2.5"
]

List zxing = [
    "com.google.zxing:core:3.3.0"
]

// In this section you declare the dependencies for your production and test code
dependencies {
    compile logger, spring, lombok, apache_commons, json, web3sdk, weidentity_contract, mysql_driver, zxing
    testCompile logger, spring, lombok, apache_commons, json, web3sdk, junit, jmockit
}

jacocoTestReport {
    reports {
        xml.enabled true
        html.enabled false
    }
}

check.dependsOn jacocoTestReport

sourceSets {
    main {
        java {
            srcDirs = ['src/main/java']
        }
        resources {
            srcDirs = ['src/main/resources']
        }
    }
    test {
        java {
            srcDirs = ['src/test/java']
        }
        resources {
            srcDirs = ['src/test/resources']
        }
    }
}

processResources {
    exclude '**/**'
}

jar {
    destinationDir file('dist/app')
    archiveName project.name + '-' + version + '.jar'

    exclude '**/*.xml'
    exclude '**/*.properties'

    doLast {
        copy {
            from file('src/main/resources/')
            into 'dist/conf'
        }
        copy {
            from configurations.runtime
            into 'dist/lib'
        }
        copy {
            from file('.').listFiles().findAll { File f -> (f.name.endsWith('.bat') || f.name.endsWith('.sh') || f.name.endsWith('.env')) }
            into 'dist'
        }
    }
}

checkstyle {
    ignoreFailures false
    showViolations true
    toolVersion '8.12'
    configProperties.projectDir = project.projectDir
    checkstyleMain.configFile = new File(project.projectDir, '/config/checkstyle/webank_google_checks.xml')
    checkstyleTest.configFile = new File(project.projectDir, '/config/checkstyle/webank_google_checks.xml')
}

tasks.withType(Checkstyle) {
    include '**/*.java'
    exclude '**/contract/*.java'
    reports {
        xml.enabled false
        html.enabled true
    }
}

spotbugs {
    ignoreFailures = true
    showProgress = true
    toolVersion = "3.1.8"
    effort = "max"
    reportLevel = "low"
    excludeFilter = file("${project.rootDir}/config/spotbugs/spotbugs_filter.xml")
}

tasks.withType(com.github.spotbugs.SpotBugsTask) {
    reports {
        xml.enabled false
        html.enabled true
        html.stylesheet resources.text.fromFile('config/spotbugs.xsl')
    }
}<|MERGE_RESOLUTION|>--- conflicted
+++ resolved
@@ -16,11 +16,7 @@
 apply plugin: "com.github.spotbugs"
 apply plugin: 'jacoco'
 
-<<<<<<< HEAD
-version = "1.1.2"
-=======
 version = "1.2.0.rc-3"
->>>>>>> a3960f4e
 
 // Specify JDK version - may vary in different scenarios
 sourceCompatibility = 1.8
@@ -81,7 +77,7 @@
 ]
 
 List weidentity_contract = [
-    "com.webank:weidentity-contract-java:1.1.0"
+    "com.webank:weidentity-contract-java:1.2.2"
 ]
 
 List mysql_driver = [
